--- conflicted
+++ resolved
@@ -2,16 +2,8 @@
 
 from fastapi.testclient import TestClient
 from freezegun import freeze_time
-<<<<<<< HEAD
 from dj.models.node import Node, NodeType
 from dj.models.query import Database, QueryCreate, QueryWithResults
-=======
-from pytest_mock import MockerFixture
-from sqlmodel import Session
-
-from datajunction.models.node import Node, NodeType
-from datajunction.models.query import Database, QueryCreate, QueryWithResults
->>>>>>> 8477abce
 
 
 def test_read_metrics(session: Session, client: TestClient):
